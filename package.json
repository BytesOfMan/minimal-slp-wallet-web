--- conflicted
+++ resolved
@@ -1,6 +1,6 @@
 {
   "name": "minimal-slp-wallet-web",
-  "version": "1.5.3",
+  "version": "1.5.4",
   "description": "A minimalist Bitcoin Cash (BCH) wallet npm library, for use in a web apps.",
   "main": "dist/minimal-slp-wallet-web.js",
   "scripts": {
@@ -38,7 +38,8 @@
     "@psf/bch-js": "3.8.1",
     "apidoc": "^0.25.0",
     "bch-donation": "^1.1.0",
-    "crypto-js": "^4.0.0"
+    "crypto-js": "^4.0.0",
+    "tinyify": "^3.0.0"
   },
   "devDependencies": {
     "chai": "^4.2.0",
@@ -47,16 +48,6 @@
     "eslint-config-prettier": "^6.13.0",
     "eslint-config-standard": "^14.1.1",
     "eslint-plugin-node": "^11.1.0",
-<<<<<<< HEAD
-    "eslint-plugin-prettier": "^3.1.0",
-    "eslint-plugin-standard": "^4.0.0",
-    "mocha": "^7.0.1",
-    "nyc": "^15.0.0",
-    "semantic-release": "^17.0.0",
-    "sinon": "^9.0.2",
-    "standard": "^14.3.1",
-    "tinyify": "^2.5.2"
-=======
     "eslint-plugin-prettier": "^3.1.4",
     "eslint-plugin-standard": "^4.0.1",
     "mocha": "^8.2.0",
@@ -64,7 +55,6 @@
     "semantic-release": "^17.2.1",
     "sinon": "^9.2.0",
     "standard": "^14.3.4"
->>>>>>> 775f8b45
   },
   "release": {
     "publish": [
